import datetime

import pytest

import prefect
from prefect.core import Flow, Task, Parameter
from prefect.engine import FlowRunner, signals
from prefect.engine.state import (
    Failed,
    Finished,
    Pending,
    Retrying,
    Running,
    Scheduled,
    Skipped,
    State,
    Success,
    TriggerFailed,
)
<<<<<<< HEAD
=======
from prefect.triggers import manual_only
from prefect.utilities.tests import raise_on_exception, run_flow_runner_test
>>>>>>> 7f113981


class SuccessTask(Task):
    def run(self):
        return 1


class AddTask(Task):
    def run(self, x, y):  # pylint: disable=W0221
        return x + y


class CountTask(Task):
    call_count = 0

    def run(self):
        self.call_count += 1
        return self.call_count


class ErrorTask(Task):
    def run(self):
        raise ValueError("custom-error-message")


class RaiseFailTask(Task):
    def run(self):
        raise prefect.engine.signals.FAIL("custom-fail-message")
        raise ValueError("custom-error-message")  # pylint: disable=W0101


class RaiseSkipTask(Task):
    def run(self):
        raise prefect.engine.signals.SKIP()
        raise ValueError()  # pylint: disable=W0101


class RaiseSuccessTask(Task):
    def run(self):
        raise prefect.engine.signals.SUCCESS()
        raise ValueError()  # pylint: disable=W0101


class RaiseRetryTask(Task):
    def run(self):
        raise prefect.engine.signals.RETRY()
        raise ValueError()  # pylint: disable=W0101


class ReturnTask(Task):
    called = False

    def run(self, x):
        if self.called is False:
            self.called = True
            raise ValueError("Must call twice.")
        return x


def test_flow_runner_runs_basic_flow_with_1_task():
    flow = prefect.Flow()
    task = SuccessTask()
    flow.add_task(task)
    flow_runner = FlowRunner(flow=flow)
    state = flow_runner.run(return_tasks=[task])
    assert state == Success(result={task: Success(result=1)})


def test_flow_runner_with_no_return_tasks():
    """
    Make sure FlowRunner accepts return_tasks=None and doesn't raise early error
    """
    flow = prefect.Flow()
    task = SuccessTask()
    flow.add_task(task)
    flow_runner = FlowRunner(flow=flow)
    assert flow_runner.run(return_tasks=None)


def test_flow_runner_with_invalid_return_tasks():
    flow = prefect.Flow()
    task = SuccessTask()
    flow.add_task(task)
    flow_runner = FlowRunner(flow=flow)
    with pytest.raises(ValueError):
        flow_runner.run(return_tasks=[1])


def test_flow_runner_runs_basic_flow_with_2_independent_tasks():
    flow = prefect.Flow()
    task1 = SuccessTask()
    task2 = SuccessTask()

    flow.add_task(task1)
    flow.add_task(task2)

    flow_state = FlowRunner(flow=flow).run(return_tasks=[task1, task2])
    assert isinstance(flow_state, Success)
    assert flow_state.result[task1] == Success(result=1)
    assert flow_state.result[task2] == Success(result=1)


def test_flow_runner_runs_basic_flow_with_2_dependent_tasks():
    flow = prefect.Flow()
    task1 = SuccessTask()
    task2 = SuccessTask()

    flow.add_edge(task1, task2)

    flow_state = FlowRunner(flow=flow).run(return_tasks=[task1, task2])
    assert isinstance(flow_state, Success)
    assert flow_state.result[task1] == Success(result=1)
    assert flow_state.result[task2] == Success(result=1)


def test_flow_runner_runs_basic_flow_with_2_dependent_tasks_and_first_task_fails():
    flow = prefect.Flow()
    task1 = ErrorTask()
    task2 = SuccessTask()

    flow.add_edge(task1, task2)

    flow_state = FlowRunner(flow=flow).run(return_tasks=[task1, task2])
    assert isinstance(flow_state, Failed)
    assert isinstance(flow_state.result[task1], Failed)
    assert isinstance(flow_state.result[task2], TriggerFailed)


def test_flow_runner_runs_flow_with_2_dependent_tasks_and_first_task_fails_and_second_has_trigger():
    flow = prefect.Flow()
    task1 = ErrorTask()
    task2 = SuccessTask(trigger=prefect.triggers.all_failed)

    flow.add_edge(task1, task2)

    flow_state = FlowRunner(flow=flow).run(return_tasks=[task1, task2])
    assert isinstance(
        flow_state, Success
    )  # flow state is determined by terminal states
    assert isinstance(flow_state.result[task1], Failed)
    assert isinstance(flow_state.result[task2], Success)


def test_flow_runner_runs_basic_flow_with_2_dependent_tasks_and_first_task_fails_with_FAIL():
    flow = prefect.Flow()
    task1 = RaiseFailTask()
    task2 = SuccessTask()

    flow.add_edge(task1, task2)

    flow_state = FlowRunner(flow=flow).run(return_tasks=[task1, task2])
    assert isinstance(flow_state, Failed)
    assert isinstance(flow_state.result[task1], Failed)
    assert not isinstance(flow_state.result[task1], TriggerFailed)
    assert isinstance(flow_state.result[task2], TriggerFailed)


def test_flow_runner_runs_basic_flow_with_2_dependent_tasks_and_second_task_fails():
    flow = prefect.Flow()
    task1 = SuccessTask()
    task2 = ErrorTask()

    flow.add_edge(task1, task2)

    flow_state = FlowRunner(flow=flow).run(return_tasks=[task1, task2])
    assert isinstance(flow_state, Failed)
    assert isinstance(flow_state.result[task1], Success)
    assert isinstance(flow_state.result[task2], Failed)


def test_flow_runner_does_not_return_task_states_when_it_doesnt_run():
    flow = prefect.Flow()
    task1 = SuccessTask()
    task2 = ErrorTask()

    flow.add_edge(task1, task2)

    flow_state = FlowRunner(flow=flow).run(
        state=Success(result=5), return_tasks=[task1, task2]
    )
    assert isinstance(flow_state, Success)
    assert flow_state.result == 5


def test_flow_run_method_returns_task_states_even_if_it_doesnt_run():
    # https://github.com/PrefectHQ/prefect/issues/19
    flow = prefect.Flow()
    task1 = SuccessTask()
    task2 = ErrorTask()

    flow.add_edge(task1, task2)

    flow_state = flow.run(state=Success(), return_tasks=[task1, task2])
    assert isinstance(flow_state, Success)
    assert isinstance(flow_state.result[task1], Pending)
    assert isinstance(flow_state.result[task2], Pending)


def test_flow_runner_remains_pending_if_tasks_are_retrying():
    # https://github.com/PrefectHQ/prefect/issues/19
    flow = prefect.Flow()
    task1 = SuccessTask()
    task2 = ErrorTask(max_retries=1)

    flow.add_edge(task1, task2)

    flow_state = FlowRunner(flow=flow).run(return_tasks=[task1, task2])
    assert isinstance(flow_state, Pending)
    assert isinstance(flow_state.result[task1], Success)
    assert isinstance(flow_state.result[task2], Retrying)


def test_flow_runner_doesnt_return_by_default():
    flow = prefect.Flow()
    task1 = SuccessTask()
    task2 = SuccessTask()
    flow.add_edge(task1, task2)
    res = flow.run()
    assert res.result == {}


def test_flow_runner_does_return_tasks_when_requested():
    flow = prefect.Flow()
    task1 = SuccessTask()
    task2 = SuccessTask()
    flow.add_edge(task1, task2)
    flow_state = FlowRunner(flow=flow).run(return_tasks=[task1])
    assert isinstance(flow_state, Success)
    assert isinstance(flow_state.result[task1], Success)


def test_required_parameters_must_be_provided():
    flow = prefect.Flow()
    y = prefect.Parameter("y")
    flow.add_task(y)
    flow_state = FlowRunner(flow=flow).run()
    assert isinstance(flow_state, Failed)
    assert isinstance(flow_state.message, prefect.engine.signals.FAIL)
    assert "required parameter" in str(flow_state.message).lower()


def test_missing_parameter_returns_failed_with_no_data():
    flow = prefect.Flow()
    task = AddTask()
    y = prefect.Parameter("y")
    task.set_dependencies(flow, keyword_tasks=dict(x=1, y=y))
    flow_state = FlowRunner(flow=flow).run(return_tasks=[task])
    assert isinstance(flow_state, Failed)
    assert flow_state.result is None


def test_missing_parameter_returns_failed_with_pending_tasks_if_called_from_flow():
    flow = prefect.Flow()
    task = AddTask()
    y = prefect.Parameter("y")
    task.set_dependencies(flow, keyword_tasks=dict(x=1, y=y))
    flow_state = flow.run(return_tasks=[task])
    assert isinstance(flow_state, Failed)
    assert isinstance(flow_state.result[task], Pending)


def test_missing_parameter_error_is_surfaced():
    flow = prefect.Flow()
    task = AddTask()
    y = prefect.Parameter("y")
    task.set_dependencies(flow, keyword_tasks=dict(x=1, y=y))
    msg = flow.run().message
    assert isinstance(msg, prefect.engine.signals.FAIL)
    assert "required parameter" in str(msg).lower()


class TestFlowRunner_get_pre_run_state:
    def test_runs_as_expected(self):
        flow = prefect.Flow()
        task1 = SuccessTask()
        task2 = SuccessTask()
        flow.add_edge(task1, task2)

        state = FlowRunner(flow=flow).get_pre_run_state(state=Pending())
        assert isinstance(state, Running)

    def test_raises_fail_if_required_parameters_missing(self):
        flow = prefect.Flow()
        y = prefect.Parameter("y")
        flow.add_task(y)
        flow_state = FlowRunner(flow=flow).get_pre_run_state(state=Pending())
        assert isinstance(flow_state, Failed)
        assert isinstance(flow_state.message, prefect.engine.signals.FAIL)
        assert "required parameter" in str(flow_state.message).lower()

    @pytest.mark.parametrize("state", [Success(), Failed()])
    def test_raise_dontrun_if_state_is_finished(self, state):
        flow = prefect.Flow()
        task1 = SuccessTask()
        task2 = SuccessTask()
        flow.add_edge(task1, task2)

        with pytest.raises(signals.DONTRUN) as exc:
            FlowRunner(flow=flow).get_pre_run_state(state=state)
        assert "already finished" in str(exc.value).lower()

    def test_raise_dontrun_for_unknown_state(self):
        class MyState(State):
            pass

        flow = prefect.Flow()
        task1 = SuccessTask()
        task2 = SuccessTask()
        flow.add_edge(task1, task2)

        with pytest.raises(signals.DONTRUN) as exc:
            FlowRunner(flow=flow).get_pre_run_state(state=MyState())
        assert "not ready to run" in str(exc.value).lower()


class TestFlowRunner_get_run_state:
    @pytest.mark.parametrize("state", [Pending(), Failed(), Success()])
    def test_raises_dontrun_if_not_running(self, state):
        flow = prefect.Flow()
        task1 = SuccessTask()
        task2 = SuccessTask()
        flow.add_edge(task1, task2)

        with pytest.raises(signals.DONTRUN) as exc:
            FlowRunner(flow=flow).get_run_state(state=state)
        assert "not in a running state" in str(exc.value).lower()


class TestStartTasks:
    def test_start_tasks_ignores_triggers(self):
        f = Flow()
        t1, t2 = SuccessTask(), SuccessTask()
        f.add_edge(t1, t2)
        with raise_on_exception():
            state = FlowRunner(flow=f).run(task_states={t1: Failed()}, start_tasks=[t2])
        assert isinstance(state, Success)


class TestInputCaching:
    def test_retries_use_cached_inputs(self):
        with Flow() as f:
            a = CountTask()
            b = ReturnTask(max_retries=1)
            result = b(a())

        first_state = FlowRunner(flow=f).run(return_tasks=[b])
        assert isinstance(first_state, Pending)
        with raise_on_exception():  # without caching we'd expect a KeyError
            second_state = FlowRunner(flow=f).run(
                return_tasks=[b],
                start_tasks=[b],
                task_states={b: first_state.result[b]},
            )
        assert isinstance(second_state, Success)
        assert second_state.result[b].result == 1

    def test_retries_only_uses_cache_data(self):
        with Flow() as f:
            t1 = Task()
            t2 = AddTask()
            f.add_edge(t1, t2)

        state = FlowRunner(flow=f).run(
            task_states={t2: Retrying(cached_inputs=dict(x=4, y=1))},
            start_tasks=[t2],
            return_tasks=[t2],
        )
        assert isinstance(state, Success)
        assert state.result[t2].result == 5

    def test_retries_caches_parameters_as_well(self):
        with Flow() as f:
            x = Parameter("x")
            a = ReturnTask(max_retries=1)
            result = a(x)

        first_state = FlowRunner(flow=f).run(parameters=dict(x=1), return_tasks=[a])
        assert isinstance(first_state, Pending)
        second_state = FlowRunner(flow=f).run(
            parameters=dict(x=2),
            return_tasks=[a],
            start_tasks=[a],
            task_states={a: first_state.result[a]},
        )
        assert isinstance(second_state, Success)
        assert second_state.result[a].result == 1

    def test_manual_only_trigger_caches_inputs(self):
        with Flow() as f:
            x = Parameter("x")
            inp = SuccessTask()
            t = AddTask(trigger=manual_only)
            result = t(x, inp)

        first_state = FlowRunner(flow=f).run(parameters=dict(x=11), return_tasks=[t])
        assert isinstance(first_state, Pending)
        second_state = FlowRunner(flow=f).run(
            parameters=dict(x=1),
            return_tasks=[t],
            start_tasks=[t],
            task_states={t: first_state.result[t]},
        )
        assert isinstance(second_state, Success)
        assert second_state.result[t].result == 12<|MERGE_RESOLUTION|>--- conflicted
+++ resolved
@@ -17,11 +17,8 @@
     Success,
     TriggerFailed,
 )
-<<<<<<< HEAD
-=======
 from prefect.triggers import manual_only
-from prefect.utilities.tests import raise_on_exception, run_flow_runner_test
->>>>>>> 7f113981
+from prefect.utilities.tests import raise_on_exception
 
 
 class SuccessTask(Task):
